% Copyright 2010 Cloudant
%
% Licensed under the Apache License, Version 2.0 (the "License"); you may not
% use this file except in compliance with the License. You may obtain a copy of
% the License at
%
%   http://www.apache.org/licenses/LICENSE-2.0
%
% Unless required by applicable law or agreed to in writing, software
% distributed under the License is distributed on an "AS IS" BASIS, WITHOUT
% WARRANTIES OR CONDITIONS OF ANY KIND, either express or implied. See the
% License for the specific language governing permissions and limitations under
% the License.

-module(fabric_db_info).

-export([go/1]).

-include("fabric.hrl").
-include_lib("mem3/include/mem3.hrl").

go(DbName) ->
    Shards = mem3:shards(DbName),
    Workers = fabric_util:submit_jobs(Shards, get_db_info, []),
    RexiMon = fabric_util:create_monitors(Shards),
    Acc0 = {fabric_dict:init(Workers, nil), []},
    try
        fabric_util:recv(Workers, #shard.ref, fun handle_message/3, Acc0)
    after
        rexi_monitor:stop(RexiMon)
    end.

handle_message({rexi_DOWN, _, {_,NodeRef},_}, _Shard, {Counters, Acc}) ->
    case fabric_util:remove_down_workers(Counters, NodeRef) of
    {ok, NewCounters} ->
        {ok, {NewCounters, Acc}};
    error ->
        {error, {nodedown, <<"progress not possible">>}}
    end;

handle_message({rexi_EXIT, Reason}, Shard, {Counters, Acc}) ->
<<<<<<< HEAD
    NewCounters = lists:keydelete(Shard,1,Counters),
    case fabric_view:is_progress_possible(Counters) of
=======
    NewCounters = lists:keydelete(Shard, #shard.ref, Counters),
    case fabric_view:is_progress_possible(NewCounters) of
>>>>>>> 1537f77e
    true ->
        {ok, {NewCounters, Acc}};
    false ->
        {error, Reason}
    end;

handle_message({ok, Info}, #shard{dbname=Name} = Shard, {Counters, Acc}) ->
    case fabric_dict:lookup_element(Shard, Counters) of
    undefined ->
        % already heard from someone else in this range
        {ok, {Counters, Acc}};
    nil ->
        Seq = couch_util:get_value(update_seq, Info),
        C1 = fabric_dict:store(Shard, Seq, Counters),
        C2 = fabric_view:remove_overlapping_shards(Shard, C1),
        case fabric_dict:any(nil, C2) of
        true ->
            {ok, {C2, [Info|Acc]}};
        false ->
            {stop, [
                {db_name,Name},
                {update_seq, fabric_view_changes:pack_seqs(C2)} |
                merge_results(lists:flatten([Info|Acc]))
            ]}
        end
    end;
handle_message(_, _, Acc) ->
    {ok, Acc}.

merge_results(Info) ->
    Dict = lists:foldl(fun({K,V},D0) -> orddict:append(K,V,D0) end,
        orddict:new(), Info),
    orddict:fold(fun
        (doc_count, X, Acc) ->
            [{doc_count, lists:sum(X)} | Acc];
        (doc_del_count, X, Acc) ->
            [{doc_del_count, lists:sum(X)} | Acc];
        (purge_seq, X, Acc) ->
            [{purge_seq, lists:sum(X)} | Acc];
        (compact_running, X, Acc) ->
            [{compact_running, lists:member(true, X)} | Acc];
        (disk_size, X, Acc) ->
            [{disk_size, lists:sum(X)} | Acc];
        (other, X, Acc) ->
            [{other, {merge_other_results(X)}} | Acc];
        (disk_format_version, X, Acc) ->
            [{disk_format_version, lists:max(X)} | Acc];
        (_, _, Acc) ->
            Acc
    end, [{instance_start_time, <<"0">>}], Dict).

merge_other_results(Results) ->
    Dict = lists:foldl(fun({Props}, D) ->
        lists:foldl(fun({K,V},D0) -> orddict:append(K,V,D0) end, D, Props)
    end, orddict:new(), Results),
    orddict:fold(fun
        (data_size, X, Acc) ->
            [{data_size, lists:sum(X)} | Acc];
        (_, _, Acc) ->
            Acc
    end, [], Dict).<|MERGE_RESOLUTION|>--- conflicted
+++ resolved
@@ -39,13 +39,8 @@
     end;
 
 handle_message({rexi_EXIT, Reason}, Shard, {Counters, Acc}) ->
-<<<<<<< HEAD
-    NewCounters = lists:keydelete(Shard,1,Counters),
-    case fabric_view:is_progress_possible(Counters) of
-=======
     NewCounters = lists:keydelete(Shard, #shard.ref, Counters),
     case fabric_view:is_progress_possible(NewCounters) of
->>>>>>> 1537f77e
     true ->
         {ok, {NewCounters, Acc}};
     false ->
