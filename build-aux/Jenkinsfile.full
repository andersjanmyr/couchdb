#!groovy
//
//
// Licensed under the Apache License, Version 2.0 (the "License"); you may not
// use this file except in compliance with the License. You may obtain a copy of
// the License at
//
// http://www.apache.org/licenses/LICENSE-2.0
//
// Unless required by applicable law or agreed to in writing, software
// distributed under the License is distributed on an "AS IS" BASIS, WITHOUT
// WARRANTIES OR CONDITIONS OF ANY KIND, either express or implied. See the
// License for the specific language governing permissions and limitations under
// the License.

// Erlang version embedded in binary packages
ERLANG_VERSION = '24.3.4.7'

// Erlang version used for rebar in release process. CouchDB will not build from
// the release tarball on Erlang versions older than this
MINIMUM_ERLANG_VERSION = '23.3.4.18'

// We create parallel build / test / package stages for each OS using the metadata
// in this map. Adding a new OS should ideally only involve adding a new entry here.
meta = [
  'centos7': [
    name: 'CentOS 7',
    spidermonkey_vsn: '1.8.5',
    image: "apache/couchdbci-centos:7-erlang-${ERLANG_VERSION}"
  ],

  'centos8': [
    name: 'CentOS 8',
    spidermonkey_vsn: '60',
    image: "apache/couchdbci-centos:8-erlang-${ERLANG_VERSION}"
  ],

  'bionic': [
    name: 'Ubuntu 18.04',
    spidermonkey_vsn: '1.8.5',
    image: "apache/couchdbci-ubuntu:bionic-erlang-${ERLANG_VERSION}"
  ],

  'focal': [
    name: 'Ubuntu 20.04',
    spidermonkey_vsn: '68',
    image: "apache/couchdbci-ubuntu:focal-erlang-${ERLANG_VERSION}"
  ],

  'jammy': [
    name: 'Ubuntu 22.04',
    spidermonkey_vsn: '91',
    image: "apache/couchdbci-ubuntu:jammy-erlang-${ERLANG_VERSION}"
  ],

  'buster': [
    name: 'Debian 10',
    spidermonkey_vsn: '60',
    image: "apache/couchdbci-debian:buster-erlang-${ERLANG_VERSION}"
  ],

  'bullseye-arm64': [
    name: 'Debian 11 ARM',
    spidermonkey_vsn: '78',
    image: "apache/couchdbci-debian:bullseye-erlang-${ERLANG_VERSION}",
    node_label: 'arm64v8'
  ],

  'bullseye-ppc64': [
    name: 'Debian 11 POWER',
    spidermonkey_vsn: '78',
    image: "apache/couchdbci-debian:bullseye-erlang-${ERLANG_VERSION}",
    node_label: 'ppc64le'
  ],

  'bullseye': [
    name: 'Debian 11',
    spidermonkey_vsn: '78',
    image: "apache/couchdbci-debian:bullseye-erlang-${ERLANG_VERSION}"
  ],

  'win-2022': [
    name: 'Windows 2022',
    spidermonkey_vsn: '91',
    node_label: 'win'
  ],

  // Skip freebsd builds for now as advised by node owner
  // 'freebsd': [
  //   name: 'FreeBSD',
  //   spidermonkey_vsn: '1.8.5',
  //   gnu_make: 'gmake'
  // ],

<<<<<<< HEAD
  'macos': [
=======
 'macos': [
>>>>>>> 3b6ebdeb
    name: 'macOS',
    spidermonkey_vsn: '91',
    gnu_make: 'make'
  ]
]

// Credit to https://stackoverflow.com/a/69222555 for this technique.
// We can use the scripted pipeline syntax to dynamically generate stages,
// and inject them into a map that we pass to the `parallel` step in a script.
// While the scripting approach is very flexible, it's not able to use some
// functionality specific to Declarative Pipelines, like the `agent` and `post`
// directives, so you'll see alternatives like try-catch-finally used for flow
// control and the nested `node` and `docker` blocks in the container stage to
// configure the worker environment.

// Returns a build stage suitable for non-containerized environments (currently
// macOS, FreeBSD and Windows). Coincidentally we do not currently support automated
// package generation on these platforms. This method in invoked when we create
// `parallelStagesMap` below.
def generateNativeStage(platform) {
  return {
    stage(platform) {
      node(platform) {
        timeout(time: 90, unit: "MINUTES") {
          // Steps to configure and build CouchDB on *nix platforms
          if (isUnix()) {
            try {
              // deleteDir is OK here because we're not inside of a Docker container!
              deleteDir()
              unstash 'tarball'
              withEnv([
                'HOME='+pwd(),
                'PATH+USRLOCAL=/usr/local/bin',
                'MAKE='+meta[platform].gnu_make
              ]) {
                sh( script: "mkdir -p ${platform}/build", label: 'Create build directories' )
                sh( script: "tar -xf apache-couchdb-*.tar.gz -C ${platform}/build --strip-components=1", label: 'Unpack release' )
                dir( "${platform}/build" ) {
                  sh "./configure --skip-deps --spidermonkey-version ${meta[platform].spidermonkey_vsn}"
                  sh '$MAKE'
                  sh '$MAKE eunit'
                  sh '$MAKE elixir-suite'
                  sh '$MAKE exunit'
                  sh '$MAKE mango-test'
                  sh '$MAKE weatherreport-test'
                }
              }
            }
            catch (err) {
              sh 'ls -l ${WORKSPACE}'
              withEnv([
                'HOME='+pwd(),
                'PATH+USRLOCAL=/usr/local/bin',
                'MAKE='+meta[platform].gnu_make
              ]) {
                dir( "${platform}/build" ) {
                  sh 'ls -l'
                  sh '${MAKE} build-report'
                }
              }
              error("Build step failed with error: ${err.getMessage()}")
            }
            finally {
              junit '**/.eunit/*.xml, **/_build/*/lib/couchdbtest/*.xml, **/src/mango/nosetests.xml, **/test/javascript/junit.xml'
              sh 'killall -9 beam.smp || true'
              sh 'rm -rf ${WORKSPACE}/*'
            }
          } else {
            //steps to configure and build CouchDB on Windows platforms
            stage("${meta[platform].name} - build & test") {
              try {
                // deleteDir is OK here because we're not inside of a Docker container!
                deleteDir()
                unstash 'tarball'
                powershell( script: "git clone https://github.com/apache/couchdb-glazier", label: 'Cloning couchdb-glazier repository' )
                powershell( script: "New-Item -ItemType Directory -Path ${platform}/build -Force", label: 'Create build directories' )
                powershell( script: "tar -xf (Get-Item apache-couchdb-*.tar.gz) -C ${platform}/build --strip-components=1", label: 'Unpack release' )
                dir( "${platform}/build" ) {
                  powershell( script: """
                    & ..\\..\\couchdb-glazier\\bin\\shell.ps1
                    & .\\configure.ps1 -SkipDeps -SpiderMonkeyVersion ${meta[platform].spidermonkey_vsn}
                    make -f Makefile.win
                  """, label: 'Configure and Build')
                  powershell( script: "& ..\\..\\couchdb-glazier\\bin\\shell.ps1; make -f Makefile.win eunit")
                  powershell( script: "& ..\\..\\couchdb-glazier\\bin\\shell.ps1; make -f Makefile.win elixir-suite")
                  powershell( script: "& ..\\..\\couchdb-glazier\\bin\\shell.ps1; make -f Makefile.win exunit")
                  powershell( script: "& ..\\..\\couchdb-glazier\\bin\\shell.ps1; make -f Makefile.win mango-test")
                  powershell( script: '& ..\\..\\couchdb-glazier\\bin\\shell.ps1; Write-Host "NOT AVAILABLE ATM: make -f Makefile.win weatherreport-test')
                }
              }
              catch (err) {
                powershell( script: "Get-ChildItem ${WORKSPACE}")
                dir( "${platform}/build" ) {
                  powershell( script: 'Get-ChildItem')
                  powershell( script: '& ..\\..\\couchdb-glazier\\bin\\shell.ps1; make -f Makefile.win build-report')
                  powershell( script: 'Get-Content .\test-results.log')
                }
                error("Build step failed with error: ${err.getMessage()}")
              }
              finally {
                //junit '**/.eunit/*.xml, **/_build/*/lib/couchdbtest/*.xml, **/src/mango/nosetests.xml, **/test/javascript/junit.xml'
                //sh 'killall -9 beam.smp || true'
                powershell( script: "Remove-Item ${WORKSPACE} -Force -Recurse -ErrorAction SilentlyContinue")
              }
            }

            stage("${meta[platform].name} - package") {
              echo "`nTODO - Build msi package"
            }
          }
        }
      }
    }
  }
}

// Returns a build stage suitable for container-based deployments. This method
// is invoked when we create the `parallelStagesMap` in the pipeline below.
def generateContainerStage(platform) {
  return {
    // Important: the stage name here must match the parallelStagesMap key for the
    // Jenkins UI to render the pipeline stages correctly. Don't ask why. -APK
    stage(platform) {
      node(meta[platform].get('node_label', 'docker')) {
        docker.withRegistry('https://docker.io/', 'dockerhub_creds') {
          docker.image(meta[platform].image).inside("${DOCKER_ARGS}") {
            timeout(time: 90, unit: "MINUTES") {
              stage("${meta[platform].name} - build & test") {
                try {
                  sh( script: "rm -rf ${platform} apache-couchdb-*", label: 'Clean workspace' )
                  unstash 'tarball'
                  sh( script: "mkdir -p ${platform}/build", label: 'Create build directories' )
                  sh( script: "tar -xf apache-couchdb-*.tar.gz -C ${platform}/build --strip-components=1", label: 'Unpack release' )
                  dir( "${platform}/build" ) {
                    sh "./configure --skip-deps --spidermonkey-version ${meta[platform].spidermonkey_vsn}"
                    sh 'make'
                    sh 'make eunit'
                    sh 'make elixir-suite'
                    sh 'make exunit'
                    sh 'make mango-test'
                    sh 'make weatherreport-test'
                  }
                }
                catch (err) {
                  sh 'ls -l ${WORKSPACE}'
                  dir( "${platform}/build" ) {
                    sh 'ls -l'
                    sh 'make build-report'
                  }
                  error("Build step failed with error: ${err.getMessage()}")
                }
                finally {
                  junit '**/.eunit/*.xml, **/_build/*/lib/couchdbtest/*.xml, **/src/mango/nosetests.xml, **/test/javascript/junit.xml'
                  sh 'rm -rf ${WORKSPACE}/*'
                }
              }

              stage("${meta[platform].name} - package") {
                try {
                  unstash 'tarball'
                  sh( script: "mkdir -p ${platform}/couchdb", label: 'Create build directory' )
                  sh( script: "tar -xf apache-couchdb-*.tar.gz -C ${platform}/couchdb", label: 'Unpack release' )
                  sh( script: "cd ${platform} && git clone https://github.com/apache/couchdb-pkg", label: 'Clone packaging helper repo' )
                  dir( "${platform}/couchdb-pkg" ) {
                    sh( script: 'make', label: 'Build packages' )
                  }
                  sh( label: 'Stage package artifacts for archival', script: """
                    rm -rf pkgs/${platform}
                    mkdir -p pkgs/${platform}
                    mv ${platform}/rpmbuild/RPMS/\$(arch)/*rpm pkgs/${platform} || true
                    mv ${platform}/couchdb/*.deb pkgs/${platform} || true
                  """ )
                  archiveArtifacts artifacts: 'pkgs/**', fingerprint: true, onlyIfSuccessful: true
                }
                catch (err) {
                  sh 'ls -l ${WORKSPACE}'
                  error("Build step failed with error: ${err.getMessage()}")
                }
                finally {
                  sh 'rm -rf ${WORKSPACE}/*'
                }
              }
            }
          }
        }
      }
    }
  }
}

// Finally we have the actual Pipeline. It's mostly a Declarative Pipeline,
// except for the 'Test and Package' stage where we use the `script` step as an
// "escape hatch" to dynamically generate a set of parallel stages to execute.
pipeline {

  // no top-level agent; agents must be declared for each stage
  agent none

  environment {
    // Following fix an issue with git <= 2.6.5 where no committer
    // name or email are present for reflog, required for git clone
    GIT_COMMITTER_NAME = 'Jenkins User'
    GIT_COMMITTER_EMAIL = 'couchdb@apache.org'
    // https://github.com/jenkins-infra/jenkins.io/blob/master/Jenkinsfile#64
    // We need the jenkins user mapped inside of the image
    // npm config cache below deals with /home/jenkins not mapping correctly
    // inside the image
    DOCKER_ARGS = '-e npm_config_cache=npm-cache -e HOME=. -v=/etc/passwd:/etc/passwd -v /etc/group:/etc/group'
  }

  options {
    buildDiscarder(logRotator(numToKeepStr: '10', artifactNumToKeepStr: '10'))
    preserveStashes(buildCount: 10)
    timeout(time: 3, unit: 'HOURS')
    timestamps()
  }

  stages {
    stage('Build Release Tarball') {
      agent {
        docker {
          label 'docker'
          image "apache/couchdbci-debian:bullseye-erlang-${MINIMUM_ERLANG_VERSION}"
          args "${DOCKER_ARGS}"
          registryUrl 'https://docker.io/'
          registryCredentialsId 'dockerhub_creds'
        }
      }
      steps {
        timeout(time: 15, unit: "MINUTES") {
          sh (script: 'rm -rf apache-couchdb-*', label: 'Clean workspace of any previous release artifacts' )
          sh "./configure --spidermonkey-version 78"
          sh 'make dist'
        }
      }
      post {
        success {
          stash includes: 'apache-couchdb-*.tar.gz', name: 'tarball'
          archiveArtifacts artifacts: 'apache-couchdb-*.tar.gz', fingerprint: true
        }
        failure {
          sh 'ls -l ${WORKSPACE}'
        }
        cleanup {
          // UGH see https://issues.jenkins-ci.org/browse/JENKINS-41894
          sh 'rm -rf ${WORKSPACE}/*'
        }
      }
    } // stage Build Release Tarball

    stage('Test and Package') {
      steps {
        script {
          // Including failFast: true in map fails the build immediately if any parallel step fails
          parallelStagesMap = meta.collectEntries( [failFast: false] ) { key, values ->
            if (values.image) {
              ["${key}": generateContainerStage(key)]
            }
            else {
              ["${key}": generateNativeStage(key)]
            }
          }
          parallel parallelStagesMap
        }
      }
    }

  //  stage('Publish') {
  //
  //    when {
  //      expression { return env.BRANCH_NAME ==~ /main|2.*.x|3.*.x|4.*.x|jenkins-.*/ }
  //    }
  //
  //    agent {
  //      docker {
  //        image "apache/couchdbci-debian:bullseye-erlang-${ERLANG_VERSION}"
  //        label 'docker'
  //        args "${DOCKER_ARGS}"
  //        registryUrl 'https://docker.io/'
  //        registryCredentialsId 'dockerhub_creds'
  //      }
  //    }
  //    options {
  //      skipDefaultCheckout()
  //      timeout(time: 90, unit: "MINUTES")
  //    }
  //
  //    steps {
  //      sh 'rm -rf ${WORKSPACE}/*'
  //      unstash 'tarball'
  //      unarchive mapping: ['pkgs/' : '.']
  //
  //      sh( label: 'Build Debian repo', script: '''
  //          mkdir -p $BRANCH_NAME/debian $BRANCH_NAME/el7 $BRANCH_NAME/el8 $BRANCH_NAME/source
  //          git clone https://github.com/apache/couchdb-pkg
  //          for plat in buster bullseye focal
  //          do
  //            reprepro -b couchdb-pkg/repo includedeb $plat pkgs/$plat/*.deb
  //          done
  //        ''' )
  //
  //      sh( label: 'Build CentOS repos', script: '''
  //          #cp js/centos-7/*rpm pkgs/centos7
  //          #cp js/centos-8/*rpm pkgs/centos8
  //          cd pkgs/centos7 && createrepo_c --database .
  //          cd ../centos8 && createrepo_c --database .
  //        ''' )
  //
  //      sh( label: 'Build unified repo', script: '''
  //          mv couchdb-pkg/repo/pool $BRANCH_NAME/debian
  //          mv couchdb-pkg/repo/dists $BRANCH_NAME/debian
  //          mv pkgs/centos7/* $BRANCH_NAME/el7
  //          mv pkgs/centos8/* $BRANCH_NAME/el8
  //          mv apache-couchdb-*.tar.gz $BRANCH_NAME/source
  //          cd $BRANCH_NAME/source
  //          ls -1tr | head -n -10 | xargs -d '\n' rm -f --
  //          cd ../..
  //        ''' )
  //    } // steps
  //  } // stage
  } // stages

  post {
    success {
      mail to: 'notifications@couchdb.apache.org',
        replyTo: 'notifications@couchdb.apache.org',
        subject: "[Jenkins] SUCCESS: ${currentBuild.fullDisplayName}",
        body: "Yay, we passed. ${env.RUN_DISPLAY_URL}"
    }
    unstable {
      mail to: 'notifications@couchdb.apache.org',
        replyTo: 'notifications@couchdb.apache.org',
        subject: "[Jenkins] SUCCESS: ${currentBuild.fullDisplayName}",
        body: "Eep! Build is unstable... ${env.RUN_DISPLAY_URL}"
    }
    failure {
      mail to: 'notifications@couchdb.apache.org',
        replyTo: 'notifications@couchdb.apache.org',
        subject: "[Jenkins] FAILURE: ${currentBuild.fullDisplayName}",
        body: "Boo, we failed. ${env.RUN_DISPLAY_URL}"
    }
  }

} // pipeline<|MERGE_RESOLUTION|>--- conflicted
+++ resolved
@@ -92,11 +92,7 @@
   //   gnu_make: 'gmake'
   // ],
 
-<<<<<<< HEAD
   'macos': [
-=======
- 'macos': [
->>>>>>> 3b6ebdeb
     name: 'macOS',
     spidermonkey_vsn: '91',
     gnu_make: 'make'
@@ -192,7 +188,7 @@
                 dir( "${platform}/build" ) {
                   powershell( script: 'Get-ChildItem')
                   powershell( script: '& ..\\..\\couchdb-glazier\\bin\\shell.ps1; make -f Makefile.win build-report')
-                  powershell( script: 'Get-Content .\test-results.log')
+                  powershell( script: 'Get-Content test-results.log')
                 }
                 error("Build step failed with error: ${err.getMessage()}")
               }
